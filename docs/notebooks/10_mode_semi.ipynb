--- conflicted
+++ resolved
@@ -132,11 +132,7 @@
    "name": "python",
    "nbconvert_exporter": "python",
    "pygments_lexer": "ipython3",
-<<<<<<< HEAD
-   "version": "3.9.1"
-=======
    "version": "3.9.5"
->>>>>>> c2a8e1b8
   }
  },
  "nbformat": 4,
